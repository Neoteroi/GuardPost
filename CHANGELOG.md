--- conflicted
+++ resolved
@@ -5,7 +5,6 @@
 The format is based on [Keep a Changelog](https://keepachangelog.com/en/1.0.0/),
 and this project adheres to [Semantic Versioning](https://semver.org/spec/v2.0.0.html).
 
-<<<<<<< HEAD
 ## [1.0.3] - 2025-10-03
 
 - Add a `roles` property to the `Identity` object and a `RolesRequirement`
@@ -14,16 +13,9 @@
   (`SymmetricJWTValidator` and `AsymmetricJWTValidator`).
 - Add support to call the `authorize` method with an optional set of roles,
   treated as sufficient roles to succeed authorization.
-=======
-## [1.0.3] - 2025-10-02
-
-- Add a `roles` property to the `Identity` object and built-in classes for
-  role based authorization.
-- Add support for validating JWTs signed using symmetric encryption.
 - Add Python `3.12` and `3.13` to the build matrix.
 - Remove Python `3.8` from the build matrix.
 - Improve `pyproject.toml`.
->>>>>>> 1f68bc5a
 
 ## [1.0.2] - 2023-06-16 :corn:
 
